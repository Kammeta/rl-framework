[tool.poetry]
name = "rl-framework"
version = "0.5.0"
description = "An easy-to-read Reinforcement Learning (RL) framework. Provides standardized interfaces and implementations to various Reinforcement Learning methods and environments. Also this is the main place to start your journey with Reinforcement Learning and learn from tutorials and examples."
authors = ["Alexander Zap"]
license = "Proprietary"
packages = [
    { include = "rl_framework", from = "src" },
]
include = ["src/rl_framework/res/*"]

[tool.poetry.dependencies]
<<<<<<< HEAD
python = ">=3.10.1,<=3.10.12"
=======
python = "^3.9"
>>>>>>> 25f1489a
numpy = "^1.26.3"
protobuf = "~3.20"
gymnasium = {extras = ["box2d"], version = "^0.28.1"}
stable-baselines3 = {extras = ["extra"], version = "^2.2"}
tqdm = "^4.66"
huggingface_hub = "^0.19"
imageio = "^2.33.0"
moviepy = "^1.0.3"
clearml = "^1.14.1"
dm-env-rpc = "^1.1.6"

[tool.poetry.group.dev.dependencies]
black = "^23.11"
pre-commit = "^3.5"
pytest = "^7.2"
pytest-cov = "^4.0"
jupyterlab = "^4.0"
ruff = "^0.1.6"

[build-system]
requires = ["poetry-core"]
build-backend = "poetry.core.masonry.api"

[tool.ruff]
# Enable pycodestyle (`E`) and Pyflakes (`F`) codes by default.
select = ["E", "F"]
ignore = []

# Allow autofix for all enabled rules (when `--fix`) is provided.
fixable = ["A", "B", "C", "D", "E", "F", "G", "I", "N", "Q", "S", "T", "W", "ANN", "ARG", "BLE", "COM", "DJ", "DTZ", "EM", "ERA", "EXE", "FBT", "ICN", "INP", "ISC", "NPY", "PD", "PGH", "PIE", "PL", "PT", "PTH", "PYI", "RET", "RSE", "RUF", "SIM", "SLF", "TCH", "TID", "TRY", "UP", "YTT"]
unfixable = []

# Skip unused import rule.
extend-ignore = ["F401"]

# Exclude a variety of commonly ignored directories.
exclude = [
    ".bzr",
    ".direnv",
    ".eggs",
    ".git",
    ".hg",
    ".mypy_cache",
    ".nox",
    ".pants.d",
    ".pytype",
    ".ruff_cache",
    ".svn",
    ".tox",
    ".venv",
    "__pypackages__",
    "_build",
    "buck-out",
    "build",
    "dist",
    "node_modules",
    "venv",
]
per-file-ignores = { }

# Same as Black.
line-length = 120

# Allow unused variables when underscore-prefixed.
dummy-variable-rgx = "^(_+|(_+[a-zA-Z0-9_]*[a-zA-Z0-9]+?))$"

# Assume Python 3.9.
target-version = "py39"

[tool.ruff.mccabe]
# Unlike Flake8, default to a complexity level of 10.
max-complexity = 10

[tool.black]
line-length = 120
include = '\.pyi?$'
exclude = '''
/(
    \.git
  | \.hg
  | \.mypy_cache
  | \.tox
  | \.venv
  | _build
  | buck-out
  | build
  | dist
)/
'''<|MERGE_RESOLUTION|>--- conflicted
+++ resolved
@@ -10,11 +10,7 @@
 include = ["src/rl_framework/res/*"]
 
 [tool.poetry.dependencies]
-<<<<<<< HEAD
-python = ">=3.10.1,<=3.10.12"
-=======
 python = "^3.9"
->>>>>>> 25f1489a
 numpy = "^1.26.3"
 protobuf = "~3.20"
 gymnasium = {extras = ["box2d"], version = "^0.28.1"}
